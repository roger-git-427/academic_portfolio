<<<<<<< HEAD
import os
from dotenv import load_dotenv
=======
>>>>>>> 98691bf4
import dash_bootstrap_components as dbc
from dash import Dash, dcc, html, Input, Output
import utils.data_extractor as de      # tu módulo para cargar y filtrar datos
import components.filters as filters   # tu módulo de funciones de graficación
import datetime as dt
import plotly.graph_objects as go
import plotly.express as px
import pandas as pd
import requests
import numpy as np

# ---------------------------------------------------
# Cargar datos al iniciar la aplicación
# ---------------------------------------------------
data = de.load_data()
df_reservas = data['reservaciones']
df_empresas  = data['empresas']
df_canales   = data['canales']
df_agencias  = data['agencias']

# ---------------------------------------------------
# Configurar base URL de tu API
# ---------------------------------------------------
<<<<<<< HEAD
# Load environment variables from .env file
load_dotenv()

# Access the API_BASE_URL environment variable
api_base_url = os.getenv("API_BASE_URL")
=======
API_BASE_URL = "http://127.0.0.1:8000"
>>>>>>> 98691bf4

# ---------------------------------------------------
# Iniciar aplicación Dash
# ---------------------------------------------------
app = Dash(__name__, external_stylesheets=[dbc.themes.BOOTSTRAP])
app.title = 'Dashboard KPI Hoteleros'

# ---------------------------------------------------
# Definir header (logo + filtros)
# ---------------------------------------------------
header = html.Div(
    style={
        'position': 'fixed', 'top': '0', 'left': '0', 'right': '0', 'zIndex': '999',
        'backgroundColor': '#262626', 'boxSizing': 'border-box', 'padding': '10px 40px 5px 40px'
    },
    children=[
        # primera fila: logo + título
        html.Div(
            style={'position': 'relative', 'width': '100%', 'height': '40px', 'marginTop': '10px'},
            children=[
                html.Img(
                    src=app.get_asset_url('tca_logo.png'),
                    style={'position': 'absolute', 'left': '0px', 'height': '50px'},
                    alt='Logo TCA'
                ),
                html.H4(
                    'Dashboard de Reservas Hoteleras',
                    style={
                        'position': 'absolute', 'left': '50%', 'transform': 'translateX(-50%)',
                        'color': 'white', 'margin': '0', 'fontSize': '32px'
                    }
                )
            ]
        ),
        # segunda fila: filtros
        html.Div(
            style={'marginTop': '30px', 'paddingBottom': '0px', 'width': '100%', 'backgroundColor': '#262626'},
            children=[
                dbc.Container(
                    fluid=True,
                    style={'padding': '0'},
                    children=[
                        filters.crear_controles(df_reservas, df_empresas, df_canales, df_agencias)
                    ]
                )
            ]
        )
    ]
)

# ---------------------------------------------------
# Layout principal
# ---------------------------------------------------
app.layout = html.Div(
    style={'margin': '0', 'padding': '0'},
    children=[
        header,  # header fijo

        # container principal (dejamos espacio arriba para el header)
        dbc.Container(
            fluid=True,
            style={'paddingTop': '200px'},
            children=[
                html.Hr(style={'borderColor': '#444444', 'margin': '0'}),

                # KPI Cards
                dbc.Row([
                    dbc.Col(dcc.Graph(id='indicador-adr',       config={'displayModeBar': False}), xs=12, sm=6, md=3),
                    dbc.Col(dcc.Graph(id='indicador-revpar',    config={'displayModeBar': False}), xs=12, sm=6, md=3),
                    dbc.Col(dcc.Graph(id='indicador-ocupacion', config={'displayModeBar': False}), xs=12, sm=6, md=3),
                    dbc.Col(dcc.Graph(id='indicador-estancia',  config={'displayModeBar': False}), xs=12, sm=6, md=3),
<<<<<<< HEAD
                ], className='mb-4 mt-2'),
=======
                ], className='mb-4 mt-4'),
>>>>>>> 98691bf4

                # Serie temporal de Volumen
                dbc.Row([
                    dbc.Col(dcc.Graph(id='grafico-volumen', config={'responsive': True}), xs=12, md=12)
                ], className='mb-4'),

                # Ocupación y RevPAR
                dbc.Row([
                    dbc.Col(dcc.Graph(id='grafico-ocupacion', config={'responsive': True}), xs=12, md=6),
                    dbc.Col(dcc.Graph(id='grafico-revpar',     config={'responsive': True}), xs=12, md=6),
                ], className='mb-4'),

                # Distribuciones: Leadtime, Estancia, Cancel/No-Show
                dbc.Row([
                    dbc.Col(dcc.Graph(id='grafico-leadtime', config={'responsive': True}), xs=12, md=4),
                    dbc.Col(dcc.Graph(id='grafico-estancia', config={'responsive': True}), xs=12, md=4),
                    dbc.Col(dcc.Graph(id='grafico-cancel',    config={'responsive': True}), xs=12, md=4),
                ], className='mb-4'),
            ]
        )
    ]
)

# ---------------------------------------------------
# CALLBACK PRINCIPAL: se dispara cuando cambian los filtros (incluido el slider de fechas).
# ---------------------------------------------------
@app.callback(
    # Salidas: figuras de cada gráfico + texto para el label de fechas
    Output('grafico-volumen',     'figure'),
    Output('grafico-ocupacion',   'figure'),
    Output('grafico-revpar',      'figure'),
    Output('grafico-leadtime',    'figure'),
    Output('grafico-estancia',    'figure'),
    Output('grafico-cancel',      'figure'),
    Output('indicador-adr',       'figure'),
    Output('indicador-revpar',    'figure'),
    Output('indicador-ocupacion', 'figure'),
    Output('indicador-estancia',  'figure'),
    Output('label-fechas',        'children'),
    # Entradas: valores de los filtros
    Input('filter-fechas-slider', 'value'),
    Input('filter-empresa',       'value'),
    Input('filter-canal',         'value'),
    Input('filter-agencia',       'value'),
    Input('filter-freq',          'value'),
)
def actualizar_dashboard(fecha_offset, empresas, canales, agencias, freq):
    """
    Cada vez que el usuario mueva el slider o cambie cualquiera de los filtros,
    esta función recalcula:
      1) sd, ed a partir de fecha_offset (slider).
      2) Filtra df_reservas y calcula KPIs.
      3) Recorta cada serie histórica al rango [sd, ed].
      4) Construye los gráficos históricos.
      5) Reconstruye la ventana de datos para entrenar hasta la fecha ed, llama a /predict.
      6) Agrupa la predicción según freq y superpone sobre los gráficos.
      7) Devuelve todos los gráficos y el texto del label-fechas.
    """

    # --------------------------------------
    # 1) Reconstruir fechas reales (sd, ed)
    # --------------------------------------
    fecha_base = dt.date(2019, 1, 1)
    offset_inicio, offset_fin = fecha_offset
    sd = fecha_base + dt.timedelta(days=offset_inicio)
    ed = fecha_base + dt.timedelta(days=offset_fin)

    # Etiqueta que veremos arriba de los gráficos
    texto_rango_label = f"Rango de fechas: Del {sd:%Y-%m-%d} al {ed:%Y-%m-%d}"

    # --------------------------------------
    # 2) Filtrar datos y calcular KPIs
    # --------------------------------------
    df_fil = de.filtrar_datos(
        df_reservas,
        sd, ed,
        empresas or None,
        canales  or None,
        agencias or None
    )
    print(f"[DEBUG callback] Rango: {sd} a {ed} | Filtrado result: {len(df_fil)} filas")
    kpis = de.calcular_kpis(df_fil, freq, total_habs=735)

    # --------------------------------------
    # 3) Recortar las series históricas
    # --------------------------------------
    sd_ts = pd.to_datetime(sd)
    ed_ts = pd.to_datetime(ed)

    series_volumen   = kpis['volumen']  [(kpis['volumen']  .index >= sd_ts) & (kpis['volumen']  .index <= ed_ts)]
    series_ocupacion = kpis['ocupacion'][(kpis['ocupacion'].index >= sd_ts) & (kpis['ocupacion'].index <= ed_ts)]
    series_revpar    = kpis['revpar']   [(kpis['revpar']   .index >= sd_ts) & (kpis['revpar']   .index <= ed_ts)]

    # --------------------------------------
    # 4) Construir las figuras históricas
    # --------------------------------------
    # — Volumen histórico
    fig_vol = go.Figure()
    fig_vol.add_trace(go.Scatter(
        x=series_volumen.index, y=series_volumen.values,
        mode='lines',
        name='Volumen Histórico',
        line=dict(color='lightgrey')
    ))

    # — Leadtime (histograma)
    lead = ((df_fil['h_fec_lld'] - df_fil['h_res_fec']).dt.days if not df_fil.empty else [])
    fig_lead = filters.grafica_histograma(
        lead,
        titulo='Anticipación de Reserva',
        xaxis_title='Días de anticipación'
    )

    # — Duración de estancia (boxplot)
    if not df_fil.empty:
        df_aux = df_fil.dropna(subset=["h_num_noc", "h_tot_hab", "h_tfa_total"]).copy()
        df_aux["h_num_noc"] = df_aux["h_num_noc"].astype(int)
        df_aux = df_aux[df_aux["h_num_noc"] > 0]
        series_estancia = df_aux["h_num_noc"].astype(float)
    else:
        series_estancia = []

    print(f"[DEBUG Avg Stay] KPI global avg_stay = {kpis['global']['avg_stay']:.2f}")
    if hasattr(series_estancia, "mean"):
        print(f"[DEBUG Avg Stay] Media en series_estancia = {series_estancia.mean():.2f}")
    else:
        print("[DEBUG Avg Stay] series_estancia vacío → media = 0.00")

    fig_stay = filters.grafica_boxplot(
        series_estancia,
        titulo='Duración de Estancia',
        yaxis_title='Noches por reserva'
    )

    # — Tasa de Cancelación y No-Show
    tasas = {
        'Cancelación': kpis['global']['tasa_cancel'],
        'No Show':    kpis['global']['tasa_noshow']
    }
    fig_cancel = px.bar(
        x=list(tasas.keys()),
        y=list(tasas.values()),
        title='Tasa de Cancelación y No-Show',
        color_discrete_sequence=[filters.PRIMARY_COLOR]
    )
    fig_cancel.update_layout(
        yaxis_range=[0, 30],
        template='plotly_white',
        yaxis_title='Tasa (%)',
        plot_bgcolor=filters.BACKGROUND_COLOR,
        paper_bgcolor=filters.BACKGROUND_COLOR,
        font_color=filters.TEXT_COLOR,
        margin=dict(l=20, r=20, t=30, b=20),
        height=350
    )

    # — KPI Cards (ADR, RevPAR, Ocupación, Estancia Prom.)
    fig_ind_adr      = filters.grafica_indicador(
        kpis['global']['adr'],       titulo='ADR',       sufijo=' MXN'
    )
    fig_ind_revpar   = filters.grafica_indicador(
        kpis['global']['revpar'],    titulo='RevPAR',    sufijo=' MXN'
    )
    fig_ind_ocup     = filters.grafica_indicador(
        kpis['global']['ocupacion'], titulo='Ocupación', sufijo='%'
    )
    fig_ind_estancia = filters.grafica_indicador(
        kpis['global']['avg_stay'],  titulo='Estancia Prom.', sufijo=' noches'
    )

    # --------------------------------------
    # 5) Reconstruir la ventana para entrenar hasta ed
    # --------------------------------------
    df_raw = df_reservas.copy()
    df_raw['fecha_checkin'] = pd.to_datetime(df_raw['fecha_checkin'], errors='coerce')

    # Tomamos como punto final de entrenamiento la fecha “ed” que viene del slider:
    window_end = pd.to_datetime(ed)

    # Definimos ventana de entrenamiento: últimos 180 días hasta ed
    window_start = window_end - pd.Timedelta(days=180)
<<<<<<< HEAD
    print(f"[DEBUG] Ventana de predicción (entrenamiento): {window_start}")
=======
>>>>>>> 98691bf4
    train_end = window_end  # ahora entrenamos hasta la fecha seleccionada

    print(f"[DEBUG] Ventana de predicción (entrenamiento): {window_start:%Y-%m-%d} a {train_end:%Y-%m-%d}")

    # Filtramos reservas con check-in en [window_start, train_end]
    df_pred_window = df_raw[
        (df_raw['fecha_checkin'] >= window_start) &
        (df_raw['fecha_checkin'] <= train_end)
    ].copy()

    # =====≪ Formatear columnas datetime a "%Y%m%d" para JSON ≫=====
    for col in df_pred_window.select_dtypes(include=['datetime64']).columns:
<<<<<<< HEAD
        print(f"[DEBUG] Columna '{col}' convertida a str de fecha (ISO).")
=======
>>>>>>> 98691bf4
        df_pred_window[col] = df_pred_window[col].dt.strftime('%Y%m%d')
    if 'h_fec_reg' in df_pred_window.columns:
        df_pred_window['h_fec_reg'] = (
            pd.to_datetime(df_pred_window['h_fec_reg'], errors='coerce')
            .dt.strftime('%Y%m%d')
        )

    # Reemplazar inf/-inf → NaN → None
    df_pred_window = df_pred_window.replace([np.inf, -np.inf], np.nan)
    df_pred_window = df_pred_window.where(pd.notnull(df_pred_window), None)

    # --------------------------------------
    # 6) Llamada a /predict con la ventana hasta ed
    # --------------------------------------
    try:
<<<<<<< HEAD
        payload = None
        payload = {"data": df_pred_window.to_dict(orient='records')}
        resp = requests.post(f"{api_base_url}/predict", json=payload)
=======
        payload = {"data": df_pred_window.to_dict(orient='records')}
        resp = requests.post(f"{API_BASE_URL}/predict", json=payload)
>>>>>>> 98691bf4
        resp.raise_for_status()

        resp_json = resp.json()
        lista_predicciones = resp_json["predictions"]
        df_pred = pd.DataFrame(lista_predicciones)
        df_pred['ds'] = pd.to_datetime(df_pred['ds'])
        df_pred.set_index('ds', inplace=True)

        print(f"[DEBUG /predict] {len(df_pred)} predicciones obtenidas.")
    except requests.exceptions.HTTPError as http_err:
        if resp.status_code == 422:
            print("[ERROR /predict] Código 422 – detalles del error de validación:")
            print(resp.json())
        else:
            print(f"[ERROR /predict] HTTP {resp.status_code} – {resp.text}")
        df_pred = pd.DataFrame(columns=['yhat', 'yhat_lower', 'yhat_upper'])
    except Exception as e:
        print("[ERROR /predict] No se pudo obtener predicción:", str(e))
        df_pred = pd.DataFrame(columns=['yhat', 'yhat_lower', 'yhat_upper'])
        
    # --------------------------------------
    # 7) Agrupar pronóstico según freq y superponer curva
    # --------------------------------------

    # — Preparar variables globales para agrupar predicción
    total_habs = 735
    adr_glob = kpis['global']['adr']

    # — Volumen histórico se añadió arriba (fig_vol).
    #    Ahora agrupamos el pronóstico:
    if not df_pred.empty:
        # Agrupar y sumar 'yhat' según la frecuencia seleccionada
        pred_vol_agg = df_pred['yhat'].resample(freq).sum()

        # Trazar volumen pronosticado en freq
        fig_vol.add_trace(go.Scatter(
            x=pred_vol_agg.index,
            y=pred_vol_agg.values,
            mode='lines',
            name='Volumen Pronosticado',
            line=dict(color=filters.PRIMARY_COLOR, dash='dash')
        ))
    fig_vol.update_layout(
        title='Volumen de Reservas (Histórico + Pronóstico)',
        xaxis_title='Fecha',
        yaxis_title='Volumen',
        template='plotly_white',
        plot_bgcolor=filters.BACKGROUND_COLOR,
        paper_bgcolor=filters.BACKGROUND_COLOR,
        font_color=filters.TEXT_COLOR,
        margin=dict(l=20, r=20, t=40, b=20),
        height=350
    )

    # — Ocupación (histórico + pronóstico)
    fig_occ = go.Figure()
    fig_occ.add_trace(go.Scatter(
        x=series_ocupacion.index, y=series_ocupacion.values,
        mode='lines',
        name='Ocupación Histórica',
        line=dict(color='lightgrey')
    ))
    if not df_pred.empty:
        # Agrupar volumen pronosticado según freq
        pred_vol_agg = df_pred['yhat'].resample(freq).sum()

        # Calcular días por período según freq
        if freq == "D":
            dias_periodo = 1
        elif freq == "W":
            dias_periodo = 7
        else:  # freq == "M"
            # Para mensual, extraemos días en mes desde el índice
            dias_periodo = pred_vol_agg.index.to_series().dt.days_in_month

        # Ocupación pronosticada (%) = (volumen_agrupado / (total_habs * días_periodo)) * 100
        ocup_pred = pred_vol_agg / (total_habs * dias_periodo) * 100

        fig_occ.add_trace(go.Scatter(
            x=ocup_pred.index,
            y=ocup_pred.values,
            mode='lines',
            name='Ocupación Pronosticada',
            line=dict(color=filters.PRIMARY_COLOR, dash='dash')
        ))
    fig_occ.update_layout(
        title='Tasa de Ocupación (Histórico + Pronóstico)',
        xaxis_title='Fecha',
        yaxis_title='Ocupación (%)',
        template='plotly_white',
        plot_bgcolor=filters.BACKGROUND_COLOR,
        paper_bgcolor=filters.BACKGROUND_COLOR,
        font_color=filters.TEXT_COLOR,
        margin=dict(l=20, r=20, t=40, b=20),
        height=350
    )

    # — RevPAR (histórico + pronóstico)
    fig_rp = go.Figure()
    fig_rp.add_trace(go.Scatter(
        x=series_revpar.index, y=series_revpar.values,
        mode='lines',
        name='RevPAR Histórico',
        line=dict(color='lightgrey')
    ))
    if not df_pred.empty:
        # Usar la misma agregación de volumen pronosticado
        pred_vol_agg = df_pred['yhat'].resample(freq).sum()

        # Reutilizar dias_periodo calculados arriba
        if freq == "D":
            dias_periodo = 1
        elif freq == "W":
            dias_periodo = 7
        else:
            dias_periodo = pred_vol_agg.index.to_series().dt.days_in_month

        # Ocupación pronosticada en fracción (sin %) para RevPAR
        ocup_frac = (pred_vol_agg / (total_habs * dias_periodo))

        # RevPAR pronosticado = ADR_global * ocup_frac
        rp_pred = adr_glob * ocup_frac

        fig_rp.add_trace(go.Scatter(
            x=rp_pred.index,
            y=rp_pred.values,
            mode='lines',
            name='RevPAR Pronosticado',
            line=dict(color=filters.PRIMARY_COLOR, dash='dash')
        ))
    fig_rp.update_layout(
        title='RevPAR (Histórico + Pronóstico)',
        xaxis_title='Fecha',
        yaxis_title='RevPAR (MXN)',
        template='plotly_white',
        plot_bgcolor=filters.BACKGROUND_COLOR,
        paper_bgcolor=filters.BACKGROUND_COLOR,
        font_color=filters.TEXT_COLOR,
        margin=dict(l=20, r=20, t=40, b=20),
        height=350
    )

    # 8) Retornar todas las figuras y el texto del label-fechas
    print(f"[DEBUG RETURN] texto_rango_label = {texto_rango_label}")
    return (
        fig_vol,
        fig_occ,
        fig_rp,
        fig_lead,
        fig_stay,
        fig_cancel,
        fig_ind_adr,
        fig_ind_revpar,
        fig_ind_ocup,
        fig_ind_estancia,
        texto_rango_label
    )

if __name__ == '__main__':
    app.run(debug=True)<|MERGE_RESOLUTION|>--- conflicted
+++ resolved
@@ -1,8 +1,6 @@
-<<<<<<< HEAD
+
 import os
 from dotenv import load_dotenv
-=======
->>>>>>> 98691bf4
 import dash_bootstrap_components as dbc
 from dash import Dash, dcc, html, Input, Output
 import utils.data_extractor as de      # tu módulo para cargar y filtrar datos
@@ -26,15 +24,11 @@
 # ---------------------------------------------------
 # Configurar base URL de tu API
 # ---------------------------------------------------
-<<<<<<< HEAD
 # Load environment variables from .env file
 load_dotenv()
 
 # Access the API_BASE_URL environment variable
 api_base_url = os.getenv("API_BASE_URL")
-=======
-API_BASE_URL = "http://127.0.0.1:8000"
->>>>>>> 98691bf4
 
 # ---------------------------------------------------
 # Iniciar aplicación Dash
@@ -106,11 +100,7 @@
                     dbc.Col(dcc.Graph(id='indicador-revpar',    config={'displayModeBar': False}), xs=12, sm=6, md=3),
                     dbc.Col(dcc.Graph(id='indicador-ocupacion', config={'displayModeBar': False}), xs=12, sm=6, md=3),
                     dbc.Col(dcc.Graph(id='indicador-estancia',  config={'displayModeBar': False}), xs=12, sm=6, md=3),
-<<<<<<< HEAD
                 ], className='mb-4 mt-2'),
-=======
-                ], className='mb-4 mt-4'),
->>>>>>> 98691bf4
 
                 # Serie temporal de Volumen
                 dbc.Row([
@@ -292,10 +282,6 @@
 
     # Definimos ventana de entrenamiento: últimos 180 días hasta ed
     window_start = window_end - pd.Timedelta(days=180)
-<<<<<<< HEAD
-    print(f"[DEBUG] Ventana de predicción (entrenamiento): {window_start}")
-=======
->>>>>>> 98691bf4
     train_end = window_end  # ahora entrenamos hasta la fecha seleccionada
 
     print(f"[DEBUG] Ventana de predicción (entrenamiento): {window_start:%Y-%m-%d} a {train_end:%Y-%m-%d}")
@@ -308,10 +294,6 @@
 
     # =====≪ Formatear columnas datetime a "%Y%m%d" para JSON ≫=====
     for col in df_pred_window.select_dtypes(include=['datetime64']).columns:
-<<<<<<< HEAD
-        print(f"[DEBUG] Columna '{col}' convertida a str de fecha (ISO).")
-=======
->>>>>>> 98691bf4
         df_pred_window[col] = df_pred_window[col].dt.strftime('%Y%m%d')
     if 'h_fec_reg' in df_pred_window.columns:
         df_pred_window['h_fec_reg'] = (
@@ -327,14 +309,8 @@
     # 6) Llamada a /predict con la ventana hasta ed
     # --------------------------------------
     try:
-<<<<<<< HEAD
-        payload = None
-        payload = {"data": df_pred_window.to_dict(orient='records')}
-        resp = requests.post(f"{api_base_url}/predict", json=payload)
-=======
         payload = {"data": df_pred_window.to_dict(orient='records')}
         resp = requests.post(f"{API_BASE_URL}/predict", json=payload)
->>>>>>> 98691bf4
         resp.raise_for_status()
 
         resp_json = resp.json()
