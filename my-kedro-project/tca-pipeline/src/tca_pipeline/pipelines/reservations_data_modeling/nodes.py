--- conflicted
+++ resolved
@@ -310,10 +310,7 @@
         preds = np.array(preds)
         acts = np.array(acts)
 
-<<<<<<< HEAD
         # — Inverse transform to original scale —
-=======
->>>>>>> 9ee92e66
         preds_orig = inverse_transform_target(scaler, preds)
         acts_orig = inverse_transform_target(scaler, acts)
 
@@ -329,7 +326,6 @@
             "transformer_WMAPE_original": wmape_orig
         })
 
-<<<<<<< HEAD
         # — Save the entire model object via pickle —
         os.makedirs("data/06_models", exist_ok=True)
         final_path = save_model_path or "data/06_models/transformer_model.pkl"
@@ -338,24 +334,6 @@
         print(f"[DEBUG][train_transformer] Saved Transformer model (pickle) to: {final_path}")
 
         # — Log model artifact to MLflow —
-=======
-        # Save model
-        os.makedirs("data/06_models", exist_ok=True)
-        if save_model_path:
-            print(f"✅ Saving model to {save_model_path}")
-            torch.save(model.state_dict(), save_model_path)
-            pickle_path = save_model_path.replace(".pt", ".pkl")
-            with open(pickle_path, "wb") as f:
-                pickle.dump(model, f)
-        else:
-            default_pt_path = "data/06_models/transformer_best.pt"
-            default_pkl_path = "data/06_models/transformer_best.pkl"
-            torch.save(model.state_dict(), default_pt_path)
-            with open(default_pkl_path, "wb") as f:
-                pickle.dump(model, f)
-
-        # Log model to MLflow
->>>>>>> 9ee92e66
         mlflow.pytorch.log_model(model, "transformer_model")
 
         # Plot
@@ -370,7 +348,6 @@
 # ──────────────────────────────────────────────
 # 5️ GRU training (with debug prints + pickle saving)
 # ──────────────────────────────────────────────
-<<<<<<< HEAD
 
 def train_gru(
     X_train, y_train, X_test, y_test, cfg: dict, scaler, seed=42, save_model_path=None
@@ -380,13 +357,11 @@
     2) Train a GRUForecaster
     3) Log metrics to MLflow, save the final model with pickle
     """
-=======
-def train_gru(X_train, y_train, X_test, y_test, cfg: dict, scaler, seed=42, save_model_path=None) -> tuple[float, float, float]:
->>>>>>> 9ee92e66
     import random
     random.seed(seed)
     np.random.seed(seed)
     torch.manual_seed(seed)
+
 
     model_type = "gru"
     best_params_path = f"data/07_optuna/{model_type}_best_params.yml"
@@ -397,11 +372,7 @@
             best_params = yaml.safe_load(f)
         cfg.update(best_params)
         cfg["epochs"] = 250
-<<<<<<< HEAD
         print(f"[DEBUG][train_gru] Using BEST params + epochs={cfg['epochs']}")
-=======
-        print(f"Using BEST params + epochs={cfg['epochs']}")
->>>>>>> 9ee92e66
     else:
         print(f"[DEBUG][train_gru] No best params found → using cfg from parameters.yml")
 
@@ -464,30 +435,16 @@
             "gru_WMAPE_original": wmape_orig
         })
 
-<<<<<<< HEAD
-        # — Save the entire GRU model object via pickle —
-        os.makedirs("data/06_models", exist_ok=True)
-        final_path = save_model_path or "data/06_models/gru_model.pkl"
-        with open(final_path, "wb") as f:
-            pickle.dump(model, f)
-        print(f"[DEBUG][train_gru] Saved GRU model (pickle) to: {final_path}")
-=======
-        # Save model
+        # 🚀 Save model
         os.makedirs("data/06_models", exist_ok=True)
         if save_model_path:
             print(f"✅ Saving model to {save_model_path}")
             torch.save(model.state_dict(), save_model_path)
-            pickle_path = save_model_path.replace(".pt", ".pkl")
-            with open(pickle_path, "wb") as f:
-                pickle.dump(model, f)
         else:
-            default_pt_path = "data/06_models/gru_best.pt"
-            default_pkl_path = "data/06_models/gru_best.pkl"
-            torch.save(model.state_dict(), default_pt_path)
-            with open(default_pkl_path, "wb") as f:
-                pickle.dump(model, f)
->>>>>>> 9ee92e66
-
+            # Default save path
+            torch.save(model.state_dict(), "data/06_models/gru_best.pt")
+
+        # Log model to MLflow
         mlflow.pytorch.log_model(model, "gru_model")
 
         # Plot
@@ -599,7 +556,6 @@
     2) Log metrics to MLflow, save the final model via pickle
     """
     import random
-<<<<<<< HEAD
     random.seed(20)
     np.random.seed(20)
     torch.manual_seed(20)
@@ -607,12 +563,6 @@
     print(f"[DEBUG][train_prophet] Input df_features shape: {df_features.shape}")
     print(f"[DEBUG][train_prophet] Prophet config (periods): {cfg['periods']}")
 
-=======
-    random.seed(42)
-    np.random.seed(42)
-    torch.manual_seed(42)
-    
->>>>>>> 9ee92e66
     with mlflow.start_run(run_name="Prophet", nested=True):
         mlflow.log_params(cfg)
 
@@ -669,24 +619,16 @@
         rmse  = mean_squared_error(y_true, y_pred) ** 0.5
         wmape = _compute_wmape(y_true, y_pred)
 
-<<<<<<< HEAD
         print(f"[DEBUG][train_prophet] Evaluation MAE={mae:.4f}, RMSE={rmse:.4f}, WMAPE={wmape:.4f}")
 
-=======
-        # Log metrics
-       # Log metrics
->>>>>>> 9ee92e66
         mlflow.log_metrics({
             "prophet_MAE": mae,
             "prophet_RMSE": rmse,
             "prophet_WMAPE": wmape,
         })
 
-<<<<<<< HEAD
         # Log figures to MLflow
-        mlflow.log_figure(m.plot(forecast), "forecast.png")
-        mlflow.log_figure(m.plot_components(forecast), "components.png")
-=======
+
         # Custom forecast plot — consistent with GRU / LSTM / SARIMA
         plot_path = "data/06_models/prophet_forecast.png"
         plot_forecast_vs_actual(y_true, y_pred, title="Prophet Forecast vs Actual", save_path=plot_path)
@@ -695,7 +637,6 @@
         # Keep components plot if you want
         mlflow.log_figure(m.plot_components(forecast), "prophet_components.png")
 
->>>>>>> 9ee92e66
 
         # Save Prophet model via pickle
         os.makedirs("data/06_models", exist_ok=True)
@@ -707,13 +648,6 @@
         mlflow.prophet.log_model(m, artifact_path="prophet_model")
 
         return mae, rmse, wmape
-<<<<<<< HEAD
-
-
-# ──────────────────────────────────────────────
-# 7️ Optional helper for running best‐params training (unchanged)
-# ──────────────────────────────────────────────
-=======
 # ──────────────────────────────────────────────
 # 7️ SARIMA training
 # ──────────────────────────────────────────────
@@ -781,7 +715,10 @@
     return mae, rmse, wmape
  
 
->>>>>>> 9ee92e66
+
+# ──────────────────────────────────────────────
+# 7️ Optional helper for running best‐params training (unchanged)
+# ──────────────────────────────────────────────
 
 def run_best_params_training(
     X_train, y_train, X_test, y_test, cfg, scaler,
@@ -829,9 +766,5 @@
         )
     else:
         raise ValueError(f"Unknown model_type: {model_type}")
-<<<<<<< HEAD
-
-    return mae, rmse, wmape
-=======
-    return mae, rmse, wmape
->>>>>>> 9ee92e66
+
+    return mae, rmse, wmape